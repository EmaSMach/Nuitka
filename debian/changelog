<<<<<<< HEAD
nuitka (0.6.1~rc1+ds-1) UNRELEASED; urgency=medium

  * New upstream pre-release.

 -- Kay Hayen <kay.hayen@gmail.com>  Wed, 26 Sep 2018 14:08:52 +0200
=======
nuitka (0.6.0.1+ds-1) unstable; urgency=medium

  * New upstream hotfix release.

 -- Kay Hayen <kay.hayen@gmail.com>  Thu, 27 Sep 2018 09:57:05 +0200
>>>>>>> eb55ca34

nuitka (0.6.0+ds-1) unstable; urgency=medium

  * New upstream release.

 -- Kay Hayen <kay.hayen@gmail.com>  Wed, 26 Sep 2018 07:00:04 +0200

nuitka (0.5.33+ds-1) unstable; urgency=medium

  * New upstream release.

 -- Kay Hayen <kay.hayen@gmail.com>  Thu, 13 Sep 2018 19:01:48 +0200

nuitka (0.5.32.8+ds-1) unstable; urgency=medium

  * New upstream hotfix release.

 -- Kay Hayen <kay.hayen@gmail.com>  Tue, 04 Sep 2018 14:58:47 +0200

nuitka (0.5.32.7+ds-1) unstable; urgency=medium

  * New upstream hotfix release.

 -- Kay Hayen <kay.hayen@gmail.com>  Thu, 23 Aug 2018 22:06:00 +0200

nuitka (0.5.32.6+ds-1) unstable; urgency=medium

  * New upstream hotfix release.

 -- Kay Hayen <kay.hayen@gmail.com>  Thu, 23 Aug 2018 20:05:18 +0200

nuitka (0.5.32.5+ds-1) unstable; urgency=medium

  * New upstream hotfix release.

 -- Kay Hayen <kay.hayen@gmail.com>  Wed, 15 Aug 2018 19:06:01 +0200

nuitka (0.5.32.4+ds-1) unstable; urgency=medium

  * New upstream hotfix release.

 -- Kay Hayen <kay.hayen@gmail.com>  Fri, 10 Aug 2018 12:06:44 +0200

nuitka (0.5.32.3+ds-1) unstable; urgency=medium

  * New upstream hotfix release.

 -- Kay Hayen <kay.hayen@gmail.com>  Sat, 04 Aug 2018 10:40:31 +0200

nuitka (0.5.32.2+ds-1) unstable; urgency=medium

  * New upstream hotfix release.

 -- Kay Hayen <kay.hayen@gmail.com>  Wed, 01 Aug 2018 17:38:43 +0200

nuitka (0.5.32.1+ds-1) unstable; urgency=medium

  * New upstream hotfix release.

 -- Kay Hayen <kay.hayen@gmail.com>  Sat, 28 Jul 2018 20:16:29 +0200

nuitka (0.5.32+ds-1) unstable; urgency=medium

  * New upstream release.

 -- Kay Hayen <kay.hayen@gmail.com>  Sat, 28 Jul 2018 15:07:21 +0200

nuitka (0.5.31+ds-1) unstable; urgency=medium

  * New upstream release.

 -- Kay Hayen <kay.hayen@gmail.com>  Mon, 09 Jul 2018 08:23:02 +0200

nuitka (0.5.30+ds-1) unstable; urgency=medium

  * New upstream release.

 -- Kay Hayen <kay.hayen@gmail.com>  Mon, 30 Apr 2018 09:50:54 +0200

nuitka (0.5.29.5+ds-1) unstable; urgency=medium

  * New upstream hotfix release.

 -- Kay Hayen <kay.hayen@gmail.com>  Wed, 25 Apr 2018 09:33:55 +0200

nuitka (0.5.29.4+ds-1) unstable; urgency=medium

  * New upstream hotfix release.

 -- Kay Hayen <kay.hayen@gmail.com>  Mon, 09 Apr 2018 20:22:37 +0200

nuitka (0.5.29.3+ds-1) unstable; urgency=medium

  * New upstream hotfix release.

 -- Kay Hayen <kay.hayen@gmail.com>  Sat, 31 Mar 2018 16:12:25 +0200

nuitka (0.5.29.2+ds-1) unstable; urgency=medium

  * New upstream hotfix release.

 -- Kay Hayen <kay.hayen@gmail.com>  Thu, 29 Mar 2018 10:19:24 +0200

nuitka (0.5.29.1+ds-1) unstable; urgency=medium

  * New upstream hotfix release.

 -- Kay Hayen <kay.hayen@gmail.com>  Tue, 27 Mar 2018 18:22:54 +0200

nuitka (0.5.29+ds-1) unstable; urgency=medium

  * New upstream release.

 -- Kay Hayen <kay.hayen@gmail.com>  Mon, 26 Mar 2018 20:13:44 +0200

nuitka (0.5.28.2+ds-1) unstable; urgency=medium

  * New upstream hotfix release.

 -- Kay Hayen <kay.hayen@gmail.com>  Wed, 29 Nov 2017 15:09:28 +0100

nuitka (0.5.28.1+ds-1) unstable; urgency=medium

  * New upstream hotfix release.
  * Also ignore sbuild non-existant directory (Closes: #871125).

 -- Kay Hayen <kay.hayen@gmail.com>  Sun, 22 Oct 2017 10:44:31 +0200

nuitka (0.5.28+ds-1) unstable; urgency=medium

  * New upstream release.

 -- Kay Hayen <kay.hayen@gmail.com>  Tue, 17 Oct 2017 10:03:56 +0200

nuitka (0.5.27+ds-1) unstable; urgency=medium

  * New upstream release.

 -- Kay Hayen <kay.hayen@gmail.com>  Sat, 22 Jul 2017 16:21:37 +0200

nuitka (0.5.26.4+ds-1) unstable; urgency=medium

  * New upstream hotfix release.
  * Recommend actual PyQT package (Closes: #866540).

 -- Kay Hayen <kay.hayen@gmail.com>  Mon, 03 Jul 2017 08:59:37 +0200

nuitka (0.5.26.3+ds-1) unstable; urgency=medium

  * New upstream hotfix release.

 -- Kay Hayen <kay.hayen@gmail.com>  Thu, 22 Jun 2017 08:08:53 +0200

nuitka (0.5.26.2+ds-1) unstable; urgency=medium

  * New upstream hotfix release.

 -- Kay Hayen <kay.hayen@gmail.com>  Sat, 17 Jun 2017 11:37:12 +0200

nuitka (0.5.26.1+ds-1) unstable; urgency=medium

  * New upstream hotfix release.

 -- Kay Hayen <kay.hayen@gmail.com>  Sat, 10 Jun 2017 13:09:51 +0200

nuitka (0.5.26+ds-1) unstable; urgency=medium

  * New upstream release.

 -- Kay Hayen <kay.hayen@gmail.com>  Wed, 07 Jun 2017 08:15:19 +0200

nuitka (0.5.25+ds-1) unstable; urgency=medium

  * New upstream release.

 -- Kay Hayen <kay.hayen@gmail.com>  Tue, 24 Jan 2017 06:13:46 +0100

nuitka (0.5.24.4+ds-1) unstable; urgency=medium

  * New upstream hotfix release.
  * Better detection of acceptable shared library loads from
    system paths for standalone tests (Closes: #844902).

 -- Kay Hayen <kay.hayen@gmail.com>  Sat, 10 Dec 2016 12:25:35 +0100

nuitka (0.5.24.3+ds-1) unstable; urgency=medium

  * New upstream hotfix release.

 -- Kay Hayen <kay.hayen@gmail.com>  Fri, 09 Dec 2016 06:50:55 +0100

nuitka (0.5.24.2+ds-1) unstable; urgency=medium

  * New upstream hotfix release.

 -- Kay Hayen <kay.hayen@gmail.com>  Wed, 30 Nov 2016 09:32:03 +0100

nuitka (0.5.24.1+ds-1) unstable; urgency=medium

  * New upstream hotfix release.

 -- Kay Hayen <kay.hayen@gmail.com>  Wed, 16 Nov 2016 08:16:53 +0100

nuitka (0.5.24+ds-1) unstable; urgency=medium

  * New upstream release.

 -- Kay Hayen <kay.hayen@gmail.com>  Mon, 14 Nov 2016 09:41:31 +0100

nuitka (0.5.23.2+ds-1) unstable; urgency=medium

  * New upstream hotfix release.

 -- Kay Hayen <kay.hayen@gmail.com>  Mon, 07 Nov 2016 07:55:11 +0100

nuitka (0.5.23.1+ds-1) unstable; urgency=medium

  * New upstream hotfix release.
  * Use of C11 compiler instead of C++ compiler, so we drop the
    versioned dependencies. (Closes: #835954)

 -- Kay Hayen <kay.hayen@gmail.com>  Sun, 16 Oct 2016 10:40:59 +0200

nuitka (0.5.23+ds-1) unstable; urgency=medium

  * New upstream release.

 -- Kay Hayen <kay.hayen@gmail.com>  Sun, 02 Oct 2016 18:14:41 +0200

nuitka (0.5.22+ds-1) unstable; urgency=medium

  * New upstream release.

 -- Kay Hayen <kay.hayen@gmail.com>  Tue, 16 Aug 2016 11:22:16 +0200

nuitka (0.5.21.3+ds-1) unstable; urgency=medium

  * New upstream hotfix release.

 -- Kay Hayen <kay.hayen@gmail.com>  Thu, 26 May 2016 14:51:39 +0200

nuitka (0.5.21.2+ds-1) unstable; urgency=medium

  * New upstream hotfix release.

 -- Kay Hayen <kay.hayen@gmail.com>  Sat, 14 May 2016 14:43:28 +0200

nuitka (0.5.21.1+ds-1) unstable; urgency=medium

  * New upstream hotfix release.

  * Depends on g++-5 now.

 -- Kay Hayen <kay.hayen@gmail.com>  Sat, 30 Apr 2016 07:59:57 +0200

nuitka (0.5.21+ds-1) unstable; urgency=medium

  * New upstream release.

 -- Kay Hayen <kay.hayen@gmail.com>  Sun, 24 Apr 2016 14:06:29 +0200

nuitka (0.5.20+ds-1) unstable; urgency=medium

  * New upstream release.

 -- Kay Hayen <kay.hayen@gmail.com>  Sun, 20 Mar 2016 08:11:16 +0100

nuitka (0.5.19.1+ds-1) unstable; urgency=medium

  * New upstream hotfix release.

 -- Kay Hayen <kay.hayen@gmail.com>  Tue, 15 Mar 2016 09:11:57 +0100

nuitka (0.5.19+ds-1) unstable; urgency=medium

  * New upstream release.

 -- Kay Hayen <kay.hayen@gmail.com>  Mon, 01 Feb 2016 07:53:08 +0100

nuitka (0.5.18.1+ds-1) unstable; urgency=medium

  * New upstream hotfix release.

 -- Kay Hayen <kay.hayen@gmail.com>  Sun, 24 Jan 2016 07:52:03 +0100

nuitka (0.5.18+ds-1) unstable; urgency=medium

  * New upstream release.

 -- Kay Hayen <kay.hayen@gmail.com>  Fri, 15 Jan 2016 07:48:41 +0100

nuitka (0.5.17.1+ds-1) unstable; urgency=medium

  * New upstream hotfix release.

 -- Kay Hayen <kay.hayen@gmail.com>  Thu, 14 Jan 2016 23:21:51 +0100

nuitka (0.5.17+ds-1) unstable; urgency=medium

  * New upstream release.

 -- Kay Hayen <kay.hayen@gmail.com>  Sun, 27 Dec 2015 15:18:39 +0100

nuitka (0.5.16.1+ds-1) unstable; urgency=medium

  * New upstream hotfix release.

 -- Kay Hayen <kay.hayen@gmail.com>  Thu, 03 Dec 2015 07:04:12 +0100

nuitka (0.5.16+ds-1) unstable; urgency=medium

  * New upstream release.

 -- Kay Hayen <kay.hayen@gmail.com>  Mon, 09 Nov 2015 18:30:07 +0100

nuitka (0.5.15+ds-1) unstable; urgency=medium

  * New upstream release.

 -- Kay Hayen <kay.hayen@gmail.com>  Mon, 12 Oct 2015 08:57:03 +0200

nuitka (0.5.14.3+ds-1) unstable; urgency=medium

  * New upstream hotfix release.

 -- Kay Hayen <kay.hayen@gmail.com>  Sun, 13 Sep 2015 12:26:59 +0200

nuitka (0.5.14.2+ds-1) unstable; urgency=medium

  * New upstream hotfix release.

 -- Kay Hayen <kay.hayen@gmail.com>  Mon, 07 Sep 2015 00:30:11 +0200

nuitka (0.5.14.1+ds-1) UNRELEASED; urgency=medium

  * New upstream hotfix release.

 -- Kay Hayen <kay.hayen@gmail.com>  Sun, 06 Sep 2015 22:37:22 +0200

nuitka (0.5.14+ds-1) unstable; urgency=medium

  * New upstream release.

 -- Kay Hayen <kay.hayen@gmail.com>  Thu, 27 Aug 2015 06:24:11 +0200

nuitka (0.5.13.8+ds-1) UNRELEASED; urgency=medium

  * New upstream hotfix release.

 -- Kay Hayen <kay.hayen@gmail.com>  Thu, 20 Aug 2015 11:55:53 +0200

nuitka (0.5.13.7+ds-1) UNRELEASED; urgency=medium

  * New upstream hotfix release.

 -- Kay Hayen <kay.hayen@gmail.com>  Tue, 18 Aug 2015 21:55:08 +0200

nuitka (0.5.13.6+ds-1) UNRELEASED; urgency=medium

  * New upstream hotfix release.

 -- Kay Hayen <kay.hayen@gmail.com>  Sun, 16 Aug 2015 14:38:46 +0200

nuitka (0.5.13.5+ds-1) UNRELEASED; urgency=medium

  * New upstream hotfix release.

 -- Kay Hayen <kay.hayen@gmail.com>  Sun, 16 Aug 2015 13:42:02 +0200

nuitka (0.5.13.4+ds-1) UNRELEASED; urgency=medium

  * New upstream hotfix release.

 -- Kay Hayen <kay.hayen@gmail.com>  Fri, 31 Jul 2015 17:24:40 +0200

nuitka (0.5.13.3+ds-1) UNRELEASED; urgency=medium

  * New upstream hotfix release.

 -- Kay Hayen <kay.hayen@gmail.com>  Wed, 29 Jul 2015 10:54:05 +0200

nuitka (0.5.13.2+ds-1) UNRELEASED; urgency=medium

  * New upstream hotfix release.

 -- Kay Hayen <kay.hayen@gmail.com>  Tue, 16 Jun 2015 10:29:12 +0200

nuitka (0.5.13.1+ds-1) UNRELEASED; urgency=medium

  * New upstream hotfix release.

 -- Kay Hayen <kay.hayen@gmail.com>  Mon, 04 May 2015 09:27:19 +0200

nuitka (0.5.13+ds-1) unstable; urgency=medium

  * New upstream release.

 -- Kay Hayen <kay.hayen@gmail.com>  Fri, 01 May 2015 10:44:27 +0200

nuitka (0.5.12.2+ds-1) UNRELEASED; urgency=medium

  * New upstream hotfix release.

 -- Kay Hayen <kay.hayen@gmail.com>  Sun, 26 Apr 2015 08:51:37 +0200

nuitka (0.5.12.1+ds-1) UNRELEASED; urgency=medium

  * New upstream hotfix release.

 -- Kay Hayen <kay.hayen@gmail.com>  Sat, 18 Apr 2015 09:35:06 +0200

nuitka (0.5.12+ds-1) experimental; urgency=medium

  * New upstream release.

 -- Kay Hayen <kay.hayen@gmail.com>  Mon, 06 Apr 2015 17:20:44 +0200

nuitka (0.5.11.2+ds-1) experimental; urgency=medium

  * New upstream hotfix release.

 -- Kay Hayen <kay.hayen@gmail.com>  Thu, 26 Mar 2015 20:09:06 +0100

nuitka (0.5.11.1+ds-1) experimental; urgency=medium

  * New upstream hotfix release.

 -- Kay Hayen <kay.hayen@gmail.com>  Mon, 23 Mar 2015 10:34:17 +0100

nuitka (0.5.11+ds-1) experimental; urgency=medium

  * New upstream release.

 -- Kay Hayen <kay.hayen@gmail.com>  Wed, 18 Mar 2015 08:38:39 +0100

nuitka (0.5.10.2+ds-1) experimental; urgency=medium

  * New upstream hotfix release.

 -- Kay Hayen <kay.hayen@gmail.com>  Tue, 10 Mar 2015 07:46:24 +0100

nuitka (0.5.10.1+ds-1) experimental; urgency=medium

  * New upstream hotfix release.

 -- Kay Hayen <kay.hayen@gmail.com>  Sun, 08 Mar 2015 11:56:55 +0100

nuitka (0.5.10+ds-1) experimental; urgency=medium

  * New upstream release.

 -- Kay Hayen <kay.hayen@gmail.com>  Thu, 05 Mar 2015 07:43:43 +0100

nuitka (0.5.9+ds-1) experimental; urgency=medium

  * New upstream release.

 -- Kay Hayen <kay.hayen@gmail.com>  Thu, 29 Jan 2015 08:18:06 +0100

nuitka (0.5.8+ds-1) experimental; urgency=medium

  * New upstream release.

 -- Kay Hayen <kay.hayen@gmail.com>  Thu, 15 Jan 2015 04:11:03 +0100

nuitka (0.5.7.1+ds-1) experimental; urgency=medium

  * New upstream hotfix release.

 -- Kay Hayen <kay.hayen@gmail.com>  Fri, 09 Jan 2015 13:52:15 +0100

nuitka (0.5.7+ds-1) UNRELEASED; urgency=medium

  * New upstream release.

 -- Kay Hayen <kay.hayen@gmail.com>  Thu, 01 Jan 2015 10:52:03 +0100

nuitka (0.5.6.1+ds-1) UNRELEASED; urgency=medium

  * New upstream hotfix release.

 -- Kay Hayen <kay.hayen@gmail.com>  Sun, 21 Dec 2014 08:32:58 +0100

nuitka (0.5.6+ds-1) UNRELEASED; urgency=medium

  * New upstream release.
  * Added support for hardening-wrapper to be installed.

 -- Kay Hayen <kay.hayen@gmail.com>  Fri, 19 Dec 2014 08:39:17 +0100

nuitka (0.5.5.3+ds-1) unstable; urgency=medium

  * New upstream hotfix release.
  * Added support for armhf architecture.

 -- Kay Hayen <kay.hayen@gmail.com>  Fri, 24 Oct 2014 17:33:59 +0200

nuitka (0.5.5.2+ds-1) unstable; urgency=medium

  * New upstream hotfix release.
  * Bump to Standards Version 3.9.6, no changes needed.

 -- Kay Hayen <kay.hayen@gmail.com>  Fri, 17 Oct 2014 07:56:05 +0200

nuitka (0.5.5+ds-1) unstable; urgency=medium

  * New upstream release.

 -- Kay Hayen <kay.hayen@gmail.com>  Sun, 05 Oct 2014 19:28:20 +0200

nuitka (0.5.4.3+ds-1) unstable; urgency=medium

  * New upstream hotfix release.

 -- Kay Hayen <kay.hayen@gmail.com>  Thu, 21 Aug 2014 09:41:37 +0200

nuitka (0.5.3.5+ds-1) unstable; urgency=medium

  * New upstream hotfix release.

 -- Kay Hayen <kay.hayen@gmail.com>  Fri, 18 Jul 2014 07:28:17 +0200

nuitka (0.5.3.3+ds-1) unstable; urgency=medium

  * New upstream release.
  * Original version didn't build for all versions due to error message
    changes, this release adapts to.

 -- Kay Hayen <kay.hayen@gmail.com>  Sat, 12 Jul 2014 20:50:01 +0200

nuitka (0.5.2+ds-1) unstable; urgency=medium

  * New upstream release.
  * Permit building using cowbuilder, eatmydata (Closes: #749518)
  * Do not require gcc in build-depends
    (Closes: #747984) (Closes: #748005) (Closes: #751325)

 -- Kay Hayen <kay.hayen@gmail.com>  Mon, 23 Jun 2014 08:17:57 +0200

nuitka (0.5.1.1+ds-1) unstable; urgency=medium

  * New upstream hotfix release.

 -- Kay Hayen <kay.hayen@gmail.com>  Thu, 06 Mar 2014 10:44:28 +0100

nuitka (0.5.1+ds-1) unstable; urgency=medium

  * New upstream release.

 -- Kay Hayen <kay.hayen@gmail.com>  Thu, 06 Mar 2014 09:33:51 +0100

nuitka (0.5.0.1+ds-1) unstable; urgency=medium

  * New upstream hotfix release.

 -- Kay Hayen <kay.hayen@gmail.com>  Mon, 13 Jan 2014 23:37:37 +0100

nuitka (0.5.0+ds-1) unstable; urgency=medium

  * New upstream release.
  * Added missing build dependency to process PNG images.

 -- Kay Hayen <kay.hayen@gmail.com>  Fri, 03 Jan 2014 19:18:18 +0100

nuitka (0.4.7.1+ds-1) unstable; urgency=low

  * New upstream hotfix release.

 -- Kay Hayen <kay.hayen@gmail.com>  Tue, 03 Dec 2013 08:44:31 +0100

nuitka (0.4.7+ds-1) UNRELEASED; urgency=low

  * New upstream release.
  * Handle unknown encoding error message change of CPython 2.7.6
    that was backported to CPython 2.7.5+ as well.
    (Closes: #730956)

 -- Kay Hayen <kay.hayen@gmail.com>  Mon, 02 Dec 2013 09:15:12 +0100

nuitka (0.4.6.2+ds-1) unstable; urgency=low

  * New upstream hotfix release.

 -- Kay Hayen <kayhayen@gmx.de>  Fri, 01 Nov 2013 19:07:42 +0100

nuitka (0.4.6+ds-1) unstable; urgency=low

  * New upstream release.

 -- Kay Hayen <kayhayen@gmx.de>  Sun, 27 Oct 2013 21:29:26 +0100

nuitka (0.4.5.1+ds-1) unstable; urgency=low

  * New upstream hotfix release.
  * Corrects upstream Issue#106.

 -- Kay Hayen <kayhayen@gmx.de>  Wed, 25 Sep 2013 14:29:55 +0200

nuitka (0.4.5+ds-1) unstable; urgency=low

  * New upstream release.

 -- Kay Hayen <kayhayen@gmx.de>  Sun, 18 Aug 2013 09:06:29 +0200

nuitka (0.4.4.2+ds-1) unstable; urgency=low

  * New upstream hotfix release.
  * Corrects upstream Issue#98.
  * Corrects upstream Issue#100.
  * Corrects upstream Issue#101.
  * Corrects upstream Issue#102.

 -- Kay Hayen <kayhayen@gmx.de>  Sat, 20 Jul 2013 09:08:29 +0200

nuitka (0.4.4.1+ds-1) unstable; urgency=low

  * New upstream hotfix release.
  * Corrects upstream Issue#95.
  * Corrects upstream Issue#96.

 -- Kay Hayen <kayhayen@gmx.de>  Sat, 13 Jul 2013 11:56:21 +0200

nuitka (0.4.4+ds-1) unstable; urgency=low

  * New upstream release.
  * Upstream now supports Python3.3 and threads.
  * Bump to Standards Version 3.9.4, no changes needed.
  * Fix support for modules and Python3 was broken (Closes: #711459)
  * Fix encoding error changes  Python 2.7.5 (Closes: #713531)

 -- Kay Hayen <kayhayen@gmx.de>  Tue, 25 Jun 2013 10:46:40 +0200

nuitka (0.4.3+ds-1) unstable; urgency=low

  * New upstream release.

 -- Kay Hayen <kayhayen@gmx.de>  Sat, 18 May 2013 10:16:25 +0200

nuitka (0.4.2+ds-1) unstable; urgency=low

  * New upstream release.

 -- Kay Hayen <kayhayen@gmx.de>  Fri, 29 Mar 2013 11:05:08 +0100

nuitka (0.4.1+ds-1) unstable; urgency=low

  * New upstream release.

 -- Kay Hayen <kayhayen@gmx.de>  Tue, 05 Mar 2013 08:15:41 +0100

nuitka (0.4.0+ds-1) UNRELEASED; urgency=low

  * New upstream release.
  * Changes so the Debian package can be backported to Squeeze as well.

 -- Kay Hayen <kayhayen@gmx.de>  Sat, 09 Feb 2013 10:08:15 +0100

nuitka (0.3.25+ds-1) unstable; urgency=low

  * New upstream release.
  * Register the User Manual with "doc-base".

 -- Kay Hayen <kayhayen@gmx.de>  Sun, 11 Nov 2012 13:57:32 +0100

nuitka (0.3.24.1+ds-1) unstable; urgency=low

  * New upstream hotfix release.
  * Corrects upstream Issue#46.

 -- Kay Hayen <kayhayen@gmx.de>  Sat, 08 Sep 2012 22:30:11 +0000

nuitka (0.3.24+ds-1) unstable; urgency=low

  * New upstream release.
  * Detect the absence of "g++" and gracefully fallback to the
    compiler depended on. (Closes: #682146)
  * Changed usage of "temp" files in developer scripts to be
    secure. (Closes: #682145)
  * Added support for "DEB_BUILD_OPTIONS=nocheck" to skip the
    test runs. (Closes: #683090)

 -- Kay Hayen <kayhayen@gmx.de>  Sat, 18 Aug 2012 21:19:17 +0200

nuitka (0.3.23.1+ds-1) unstable; urgency=low

  * New upstream hotfix release.
  * Corrects upstream Issue#40, Issue#41, and Issue#42.

 -- Kay Hayen <kayhayen@gmx.de>  Mon, 16 Jul 2012 07:25:41 +0200

nuitka (0.3.23+ds-1) unstable; urgency=low

  * New upstream release.
  * License for Nuitka is now Apache License 2.0, no more GPLv3.
  * Corrects upstream Issue#37 and Issue#38.

 -- Kay Hayen <kayhayen@gmx.de>  Sun, 01 Jul 2012 00:00:57 +0200

nuitka (0.3.22.1+ds-1) unstable; urgency=low

  * New upstream hotfix release.
  * Corrected copyright file syntax error found by new lintian
    version.
  * Corrects upstream Issue#19.

 -- Kay Hayen <kayhayen@gmx.de>  Sat, 16 Jun 2012 08:58:30 +0200

nuitka (0.3.22+ds-1) unstable; urgency=low

  * New upstream release.

 -- Kay Hayen <kayhayen@gmx.de>  Sun, 13 May 2012 12:51:16 +0200

nuitka (0.3.21+ds-1) unstable; urgency=low

  * New upstream release.

 -- Kay Hayen <kayhayen@gmx.de>  Thu, 12 Apr 2012 20:24:01 +0200

nuitka (0.3.20.2+ds-1) unstable; urgency=low

  * New upstream hotfix release.
  * Corrects upstream Issue#35.
  * Bump to Standards Version 3.9.3, no changes needed.
  * In the alternative build dependencies, designed to make the
    Python3 build dependency optional, put option that is going
    to work on "unstable" first. (Closes: #665021)

 -- Kay Hayen <kayhayen@gmx.de>  Tue, 03 Apr 2012 22:31:36 +0200

nuitka (0.3.20.1+ds-1) unstable; urgency=low

  * New upstream hotfix release.
  * Corrects upstream Issue#34.

 -- Kay Hayen <kayhayen@gmx.de>  Sat, 03 Mar 2012 10:18:30 +0100

nuitka (0.3.20+ds-1) unstable; urgency=low

  * New upstream release.
  * Added upstream "Changelog.rst" as "changelog"

 -- Kay Hayen <kayhayen@gmx.de>  Mon, 27 Feb 2012 09:32:10 +0100

nuitka (0.3.19.2+ds-1) unstable; urgency=low

  * New upstream hotfix release.
  * Corrects upstream Issue#32.

 -- Kay Hayen <kayhayen@gmx.de>  Sun, 12 Feb 2012 20:33:30 +0100

nuitka (0.3.19.1+ds-1) unstable; urgency=low

  * New upstream hotfix release.
  * Corrects upstream Issue#30 and Issue#31.

 -- Kay Hayen <kayhayen@gmx.de>  Sat, 28 Jan 2012 07:27:38 +0100

nuitka (0.3.19+ds-1) unstable; urgency=low

  * New upstream release.
  * Improvements to option groups layout in manpages, and broken
    whitespace for "--recurse-to" option. (Closes: #655910)
  * Documented new option "--recurse-directory" in man page with
    example.
  * Made the "debian/watch" file ignore upstream pre-releases,
    these shall not be considered for this package.
  * Aligned depended version with build depended versions.
  * Depend on "python-dev" as well, needed to compile against
    "libpython".
  * Build depend on "python-dev-all" and "python-dbg-all" to
    execute tests with both all supported Python versions.
  * Build depend on "python3.2-dev-all" and "python3-dbg-all"
    to execute tests with Python3 as well. It is currently not
    supported by upstream, this is only preparatory.
  * Added suggestion of "ccache", can speed up the compilation
    process.

 -- Kay Hayen <kayhayen@gmx.de>  Tue, 17 Jan 2012 10:29:45 +0100

nuitka (0.3.18+ds-1) unstable; urgency=low

  * New upstream release.
  * Lowered dependencies so that a backport to Ubuntu Natty and
    higher is now feasible. A "scons >=2.0.0" is good enough,
    and so is "g++-4.5" as well.
  * Don't require the PDF generation to be successful on older
    Ubuntu versions as it crashes due to old "rst2pdf" bugs.

 -- Kay Hayen <kayhayen@gmx.de>  Thu, 12 Jan 2012 19:55:43 +0100

nuitka (0.3.18~pre2+ds-1) unstable; urgency=low

  * New upstream pre-release.
  * First upload to unstable, many thanks to my reviewer and
    sponsor Yaroslav Halchenko <debian@onerussian.com>
  * New maintainer (Closes: #648489)
  * Added Developer Manual to the generated PDF documentation.
  * Added python-dbg to Build-Depends to also execcute reference
    count tests.
  * Changed copyright file to reference Apache license via its
    standard Debian location as well.

 -- Kay Hayen <kayhayen@gmx.de>  Tue, 10 Jan 2012 22:21:56 +0100

nuitka (0.3.17+ds-1) UNRELEASED; urgency=low

  * New upstream release.
  * Updated man page to use new "--recurse-*" options in examples
    over removed "--deep*" options.
  * Completed copyright file according to "licensecheck" findings
    and updated files accordingly. Put the included tests owned
    by upstream into public domain.
  * Use a "+ds" file as orig source with inline copy of Scons
    already removed instead of doing it as a patch.
  * Also removed the benchmark tests from "+ds" file, not useful
    to be provided with Nuitka.
  * Added syntax tests, these were omitted by mistake previously.
  * Run the test suite at package build time, it checks the basic
    tests, syntax error tests, program tests, and the compile
    itself test.
  * Added run time dependencies also as build time dependencies
    to be able to execute the tests.
  * Corrected handling of upstream pre-release names in the watch
    file.
  * Changed contributor notice to only require "Apache License 2.0"
    for the new parts.
  * Put Debian packaging and owned tests under "Apache License 2.0"
    as well.

 -- Kay Hayen <kayhayen@gmx.de>  Mon, 09 Jan 2012 09:02:19 +0100

nuitka (0.3.16-1) UNRELEASED; urgency=low

  * New upstream release.
  * Updated debian/copyright URI to match the latest one.
  * Updated debian/copyright to DEP5 changes.
  * Added Nuitka homepage to debian/control.
  * Added watch file, so uscan works.
  * Added git pointers to git repository and gitweb to the
    package control file.
  * Corrected examples section in man page to correctly escape "-".
  * Added meaningful "what is" to manpages.
  * Bump to Standards Version 3.9.2, no changes needed.
  * Added extended description to address lintian warning.

 -- Kay Hayen <kayhayen@gmx.de>  Sun, 18 Dec 2011 13:01:10 +0100

nuitka (0.3.15-1) UNRELEASED; urgency=low

  * New upstream release.
  * Renamed "/usr/bin/Python" to "/usr/bin/nuitka-python".
  * Added man pages for "nuitka" and "nuitka-python", the first
    with an examples section that shows the most important uses
    of the "nuitka" binary.
  * Removed foreign code for Windows generators, removed from
    debian/copyright.
  * Lowered dependency for Scons to what Ubuntu Oneiric has and
    what we have as an inline copy, (scons >=2.0.1) should be
    sufficient.
  * Recommend python-lxml, as it's used by Nuitka to dump XML
    representation.
  * Recommend python-qt4, as it may be used to display the node
    tree in a window.
  * Removed inline copy of Scons from the binary package.
  * Added patch to remove the setting nuitka package in sys.path,
    not needed in Debian.

 -- Kay Hayen <kayhayen@gmx.de>  Thu, 01 Dec 2011 22:43:33 +0100

nuitka (0.3.15pre2-1) UNRELEASED; urgency=low

  * Initial Debian package.

 -- Kay Hayen <kayhayen@gmx.de>  Fri, 11 Nov 2011 20:58:55 +0100<|MERGE_RESOLUTION|>--- conflicted
+++ resolved
@@ -1,16 +1,14 @@
-<<<<<<< HEAD
 nuitka (0.6.1~rc1+ds-1) UNRELEASED; urgency=medium
 
   * New upstream pre-release.
 
  -- Kay Hayen <kay.hayen@gmail.com>  Wed, 26 Sep 2018 14:08:52 +0200
-=======
+
 nuitka (0.6.0.1+ds-1) unstable; urgency=medium
 
   * New upstream hotfix release.
 
  -- Kay Hayen <kay.hayen@gmail.com>  Thu, 27 Sep 2018 09:57:05 +0200
->>>>>>> eb55ca34
 
 nuitka (0.6.0+ds-1) unstable; urgency=medium
 
